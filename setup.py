#!/usr/bin/env python

"""esphome-cs24 setup."""
from pathlib import Path
from setuptools import setup

<<<<<<< HEAD
VERSION = "0.1.3"
=======
VERSION = "0.1.4"
>>>>>>> 9b54a495
URL = "https://github.com/sillygoose/esphome.git"

setup(
    name="esphome-cs24",
    version=VERSION,
    description="CircuitSetup/ESPHome home energy data collection utility",
    long_description=Path("README.md").read_text(),
    long_description_content_type="text/markdown",
    url=URL,
    download_url="{}/tarball/{}".format(URL, VERSION),
    author="Rick Naro",
    author_email="sillygoose@me.com",
    license="MIT",
    install_requires=[
        "asyncio",
        "aioesphomeapi",
        "influxdb-client",
        "python-dateutil",
        "python-configuration",
        "pyyaml",
    ],
    zip_safe=True,
)<|MERGE_RESOLUTION|>--- conflicted
+++ resolved
@@ -4,11 +4,7 @@
 from pathlib import Path
 from setuptools import setup
 
-<<<<<<< HEAD
-VERSION = "0.1.3"
-=======
 VERSION = "0.1.4"
->>>>>>> 9b54a495
 URL = "https://github.com/sillygoose/esphome.git"
 
 setup(
