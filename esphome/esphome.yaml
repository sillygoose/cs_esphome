# YAML configuration file for configuring the esphome software to connect to the
# ESPHome API and subscribe to energy sensor updates from the CircuitSetup hardware.
esphome:
  # Application log file customization, logging levels are 'INFO', 'WARN', and 'ERROR'
  log:
    file: 'log/esphome'
    format: '[%(asctime)s] [%(module)s] [%(levelname)s] %(message)s'
    level: 'INFO'

<<<<<<< HEAD
  # debug fields
=======

  # debug fields (requires ESPHOME_DEBUG to be set to True or 1
>>>>>>> 9b54a495
  #  debug.create_bucket    creates the InfluxDB2 bucket if it does not exist
  #  debug.delete_bucket    deletes the bucket if it exists
  debug:
    create_bucket:  True
    delete_bucket:  True

  # ESPHome API fields
  # These options are used to login into the ESPHome API to collect the sensor data.
  #   circuitsetup.url        set to the ESPHome API url ('str')
  #   circuitsetup.port       optional ESPHome API port, defaults to 6053 ('int')
  #   circuitsetup.password   optional ESPHome API password, defaults to '' ('str')
  circuitsetup:
    url:          !secret esphome_url
    port:         !secret esphome_port
    password:     !secret esphome_password

  # InfluxDB setup
  # The InfluxDB interface uses the newer 2.0 client which supports both the 2.0 and 1.8.x InfluxDB versions
  # with just minor changes in the following options.
  #   influxdb2.enable        set to True to enable InfluxDB output ('bool')
  #   influxdb2.bucket        set to the InfluxDB bucket ('str')
  #   influxdb2.url           set to the InfluxDB server URL and port ('str')
  #   influxdb2.org           set to the v2 organization ('str')
  #   influxdb2.token         set to a valid v2 token ('str')
  influxdb2:
    org:    !secret esphome_influxdb2_org
    url:    !secret esphome_influxdb2_url
    bucket: !secret esphome_influxdb2_bucket
    token:  !secret esphome_influxdb2_token

  # esphome settings
  # Allows some settings to be modified without editing the code
  # settings.sampling defines how often the event loops run
  #   settings.sampling.fast      sets fast loop sample period (in seconds) (int)
  #   settings.sampling.medium    sets medium loop sample period (in seconds) (int)
  #   settings.sampling.slow      sets slow loop sample period (in seconds) (int)
  settings:
    sampling:
      fast:     10
      medium:   30
      slow:     60

  # Sensor setup
  # Sensors are a list of one or more sensors in the ESPHome subscription.
  #   sensor.enable         optional, defaults to True if not present
  #   sensor.sensor_name    set to the CS sensor name ('str')
  #   sensor.display_name   set to the desired display name ('str')
  #   sensor.measurement    set to the InfluxDB _measurement ('str')
  #   sensor.tag            set to an optional InfluxDB tag ('str')
  #   sensor.field          set to the InfluxDB field ('str')
  sensors:
    - sensor:
        enable:         True
        sensor_name:    'cs24_volts'
        display_name:   'Line Voltage'
        measurement:    'voltage'
        device:         'line'
        location:       'panel'
    - sensor:
        enable:         True
        sensor_name:    'cs24_volts_ph1'
        display_name:   'Phase 1 Voltage'
        measurement:    'voltage'
        device:         'line_1'
        location:       'panel'
    - sensor:
        enable:         True
        sensor_name:    'cs24_volts_ph2'
        display_name:   'Phase 2 Voltage'
        measurement:    'voltage'
        device:         'line_2'
        location:       'panel'
    - sensor:
        enable:         False
        sensor_name:    'cs24_frequency'
        display_name:   'Line Frequency'
        measurement:    'frequency'
        device:         'frequency'
        location:       'panel'
    - sensor:
        sensor_name:    'cs24_pf1'
        display_name:   'Power Factor'
        measurement:    'power_factor'
        device:         'pf'
        location:       'panel'
    - sensor:
        sensor_name:    'cs24_w'
        display_name:   'Total demand'
        measurement:    'power'
        device:         'total_w'
        location:       'panel'
        integrate:      True
    - sensor:
        sensor_name:    'cs24_load'
        display_name:   'Total Load'
        measurement:    'current'
        device:         'total'
        location:       'panel'
    - sensor:
        sensor_name:    'cs24_mia'
        display_name:   'Missing load'
        measurement:    'current'
        device:         'missing'
        location:       'panel'

    # Individual CTs
    - sensor:
        sensor_name:    'cs24_ct11_w'
        display_name:   'Phase 1 Power'
        measurement:    'power'
        device:         'line_1'
        location:       'panel'
    - sensor:
        sensor_name:    'cs24_ct12_w'
        display_name:   'Phase 2 Power'
        measurement:    'power'
        device:         'line_2'
        location:       'panel'
    - sensor:
        sensor_name:    'cs24_ct13_w'
        display_name:   'Tesla HPWC'
        measurement:    'power'
        device:         'tesla'
        location:       'cars'
        integrate:      True
    - sensor:
        sensor_name:    'cs24_ct14_w'
        display_name:   'Datacenter'
        measurement:    'power'
        device:         'datacenter'
        location:       'basement'
    - sensor:
        sensor_name:    'cs24_ct15_w'
        display_name:   'Basement East'
        measurement:    'power'
        device:         'east_basement'
        location:       'basement'
    - sensor:
        sensor_name:    'cs24_ct16_w'
        display_name:   'Dryer'
        measurement:    'power'
        device:         'dryer'
        location:       'laundry'
    - sensor:
        sensor_name:    'cs24_ct21_w'
        display_name:   'Heat pump'
        measurement:    'power'
        device:         'heatpump'
        location:       'hvac'
    - sensor:
        sensor_name:    'cs24_ct22_w'
        display_name:   'Washer'
        measurement:    'power'
        device:         'washer'
        location:       'laundry'
    - sensor:
        sensor_name:    'cs24_ct23_w'
        display_name:   'Hot water'
        measurement:    'power'
        device:         'hot_water'
        location:       'hvac'
    - sensor:
        sensor_name:    'cs24_ct24_w'
        display_name:   'JuiceBox'
        measurement:    'power'
        device:         'juicebox'
        location:       'cars'
        integrate:      True
    - sensor:
        sensor_name:    'cs24_ct25_w'
        display_name:   'Range'
        measurement:    'power'
        device:         'range'
        location:       'kitchen'
        integrate:      True
    - sensor:
        sensor_name:    'cs24_ct26_w'
        display_name:   'Microwave'
        measurement:    'power'
        device:         'microwave'
        location:       'kitchen'
        integrate:      True
    - sensor:
        sensor_name:    'cs24_ct31_w'
        display_name:   'Sump pump'
        measurement:    'power'
        device:         'sump'
        location:       'basement'
    - sensor:
        sensor_name:    'cs24_ct32_w'
        display_name:   'Main Bedroom'
        measurement:    'power'
        device:         'main'
        location:       'bedroom'
    - sensor:
        sensor_name:    'cs24_ct33_w'
        display_name:   'Refrigerator'
        measurement:    'power'
        device:         'refrigerator'
        location:       'kitchen'
        integrate:      True
    - sensor:
        sensor_name:    'cs24_ct34_w'
        display_name:   'GFI Outlets'
        measurement:    'power'
        device:         'outlets_1'
        location:       'kitchen'
        integrate:      True
    - sensor:
        sensor_name:    'cs24_ct35_w'
        display_name:   'GFI Outlets'
        measurement:    'power'
        device:         'outlets_2'
        location:       'kitchen'
        integrate:      True
    - sensor:
        sensor_name:    'cs24_ct36_w'
        display_name:   'Dishwasher'
        measurement:    'power'
        device:         'dishwasher'
        location:       'kitchen'
        integrate:      True
    - sensor:
        sensor_name:    'cs24_ct41_w'
        display_name:   'Guest bedrooms'
        measurement:    'power'
        device:         'guest'
        location:       'bedroom'
    - sensor:
        sensor_name:    'cs24_ct42_w'
        display_name:   'Living room'
        measurement:    'power'
        device:         'living_room'
        location:       'main_floor'
    - sensor:
        sensor_name:    'cs24_ct43_w'
        display_name:   'Foyer/bath'
        measurement:    'power'
        device:         'foyer'
        location:       'main_floor'
    - sensor:
        sensor_name:    'cs24_ct44_w'
        display_name:   'Refrigerator'
        measurement:    'power'
        device:         'refrigerator'
        location:       'basement'
    - sensor:
        sensor_name:    'cs24_ct45_w'
        display_name:   'Garage/Freezer'
        measurement:    'power'
        device:         'garage'
        location:       'garage'
    - sensor:
        sensor_name:    'cs24_ct46_w'
        display_name:   'Basement'
        measurement:    'power'
        device:         'west_basement'
        location:       'basement'<|MERGE_RESOLUTION|>--- conflicted
+++ resolved
@@ -7,12 +7,8 @@
     format: '[%(asctime)s] [%(module)s] [%(levelname)s] %(message)s'
     level: 'INFO'
 
-<<<<<<< HEAD
-  # debug fields
-=======
 
   # debug fields (requires ESPHOME_DEBUG to be set to True or 1
->>>>>>> 9b54a495
   #  debug.create_bucket    creates the InfluxDB2 bucket if it does not exist
   #  debug.delete_bucket    deletes the bucket if it exists
   debug:
