# CircuitSetup ESPHome secrets

# InfluxDB2 credentials
esphome_influxdb2_org: 'your-org'
<<<<<<< HEAD
esphome_influxdb2_url: 'influxdb2.local:8086'
esphome_influxdb2_bucket: 'your-bucket'
esphome_influxdb2_token: 'your-token'

# ESPHome API credentials
esphome_url:        'circuitsetup.local'
=======
esphome_influxdb2_bucket: 'cs24'
esphome_influxdb2_url: '192.168.0.32:8086'
esphome_influxdb2_token: 'your-token'

# ESPHome API credentials
esphome_url:        '192.168.0.30'
>>>>>>> 23d75a29
esphome_port:       6053
esphome_password:   ''<|MERGE_RESOLUTION|>--- conflicted
+++ resolved
@@ -2,20 +2,11 @@
 
 # InfluxDB2 credentials
 esphome_influxdb2_org: 'your-org'
-<<<<<<< HEAD
-esphome_influxdb2_url: 'influxdb2.local:8086'
-esphome_influxdb2_bucket: 'your-bucket'
-esphome_influxdb2_token: 'your-token'
-
-# ESPHome API credentials
-esphome_url:        'circuitsetup.local'
-=======
 esphome_influxdb2_bucket: 'cs24'
 esphome_influxdb2_url: '192.168.0.32:8086'
 esphome_influxdb2_token: 'your-token'
 
 # ESPHome API credentials
 esphome_url:        '192.168.0.30'
->>>>>>> 23d75a29
 esphome_port:       6053
 esphome_password:   ''